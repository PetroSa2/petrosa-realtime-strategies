--- conflicted
+++ resolved
@@ -296,41 +296,23 @@
         # Test when no iceberg is detected
         bids = [(50000.0, 1.0)]
         asks = [(50001.0, 1.0)]
-<<<<<<< HEAD
-        signal = strategy.analyze(
-            "BTCUSDT", bids=bids, asks=asks, timestamp=datetime.utcnow()
-        )
-=======
         signal = strategy.analyze("BTCUSDT", bids=bids, asks=asks, timestamp=datetime.utcnow())
->>>>>>> 994df71b
         # Should return None when no iceberg detected
         assert signal is None or isinstance(signal, type(None))
 
     def test_iceberg_invalid_side_returns_none(self, strategy):
         """Test that invalid iceberg side returns None - covers line 204."""
-<<<<<<< HEAD
-        from collections import deque
-        from datetime import datetime
-
-        from strategies.models.orderbook_tracker import IcebergPattern, LevelHistory
-
-=======
         from strategies.models.orderbook_tracker import IcebergPattern, LevelHistory
         from collections import deque
         from datetime import datetime
         
->>>>>>> 994df71b
         # Create a minimal level_history for the iceberg
         level_history = LevelHistory(
             price=50000.0,
             side="bid",
             snapshots=deque(),
         )
-<<<<<<< HEAD
-
-=======
         
->>>>>>> 994df71b
         # Create iceberg with invalid side (not "bid" or "ask")
         iceberg = IcebergPattern(
             symbol="BTCUSDT",
@@ -344,50 +326,12 @@
             pattern_type="refill",
             detected_at=datetime.utcnow(),
             level_history=level_history,
-<<<<<<< HEAD
-        )
-
-        # This should return None (line 204) - test through _generate_signal
-        signal = strategy._generate_signal(iceberg, 50000.5)
-        assert signal is None
-
-    def test_iceberg_low_confidence_path(self, strategy):
-        """Test LOW confidence path - covers lines 210-213."""
-        from collections import deque
-        from datetime import datetime
-
-        from strategies.models.orderbook_tracker import IcebergPattern, LevelHistory
-
-        # Create a minimal level_history for the iceberg
-        level_history = LevelHistory(
-            price=50000.0,
-            side="bid",
-            snapshots=deque(),
-        )
-
-        # Create iceberg with confidence < 0.6 (LOW)
-        iceberg = IcebergPattern(
-            symbol="BTCUSDT",
-            price=50000.0,
-            side="bid",
-            refill_count=3,
-            avg_refill_speed_seconds=4.0,
-            volume_consistency_score=0.7,
-            persistence_seconds=100.0,
-            confidence=0.55,  # < 0.6, should map to LOW (line 212-213)
-            pattern_type="refill",
-            detected_at=datetime.utcnow(),
-            level_history=level_history,
-=======
->>>>>>> 994df71b
         )
         
         # This should return None (line 204) - test through _generate_signal
         signal = strategy._generate_signal(iceberg, 50000.5)
         assert signal is None
 
-<<<<<<< HEAD
-=======
     def test_iceberg_low_confidence_path(self, strategy):
         """Test LOW confidence path - covers lines 210-213."""
         from strategies.models.orderbook_tracker import IcebergPattern, LevelHistory
@@ -416,7 +360,6 @@
             level_history=level_history,
         )
         
->>>>>>> 994df71b
         # Test through _generate_signal directly
         signal = strategy._generate_signal(iceberg, 50000.5)
         if signal:
